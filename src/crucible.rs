use std::collections::HashSet;
use CrucibleAction::{*};
use crate::build::brick::Baked;

use crate::build::oven::Oven;
use crate::build::tenscript::{FabricPlan, FaceAlias, Library, TenscriptError};
use crate::build::tenscript::plan_runner::PlanRunner;
use crate::build::tinkerer::{BrickOnFace, Tinkerer};
use crate::crucible::Stage::{*};
use crate::fabric::{Fabric, UniqueId};
<<<<<<< HEAD
use crate::fabric::brick::BrickLibrary;
=======
>>>>>>> 8de265d3
use crate::fabric::lab::Lab;
use crate::fabric::physics::SurfaceCharacter;
use crate::fabric::pretenser::Pretenser;
use crate::scene::{SceneAction, SceneVariant};
use crate::user_interface::{Action, MenuAction};

const PULL_SHORTENING: f32 = 0.95;
const PRETENST_FACTOR: f32 = 1.03;

enum Stage {
    Empty,
    RunningPlan(PlanRunner),
    TinkeringLaunch,
    Tinkering(Tinkerer),
    PretensingLaunch(SurfaceCharacter),
    Pretensing(Pretenser),
    Experimenting(Lab),
    BakingBrick(Oven),
    RefreshLibrary,
    Finished,
}

#[derive(Debug, Clone)]
pub enum TinkererAction {
    Propose(BrickOnFace),
    Clear,
    Commit,
    JoinIfPair(HashSet<UniqueId>),
    InitiateRevert,
}

#[derive(Debug, Clone)]
pub enum LabAction {
    GravityChanged(f32),
}

#[derive(Debug, Clone)]
pub enum CrucibleAction {
    BakeBrick(usize),
    BuildFabric(FabricPlan),
    SetSpeed(usize),
    RevertTo(Fabric),
    StartPretensing(SurfaceCharacter),
    StartTinkering,
    Tinkerer(TinkererAction),
    Experiment(LabAction),
}

pub struct Crucible {
    library: Library,
    fabric: Fabric,
    iterations_per_frame: usize,
    stage: Stage,
}

impl Default for Crucible {
    fn default() -> Self {
        Self {
            library: Library::from_source().unwrap(),
            fabric: Fabric::default_bow_tie(),
            iterations_per_frame: 125,
            stage: Empty,
        }
    }
}

impl Crucible {
    pub fn iterate(&mut self, paused: bool) -> Vec<Action> {
        let mut actions = Vec::new();
        let brick_library = &self.library;
        match &mut self.stage {
            Empty => {}
            RefreshLibrary => {
                match Library::from_source() {
                    Ok(library) => {
                        self.library = library
                    }
                    Err(tenscript_error) => {
                        println!("ERROR:{tenscript_error}");
                    }
                }
            }
            RunningPlan(plan_runner) => {
                if plan_runner.is_done() {
                    self.stage = if self.fabric.faces.is_empty() {
                        PretensingLaunch(plan_runner.surface_character())
                    } else {
                        TinkeringLaunch
                    }
                } else {
                    for _ in 0..self.iterations_per_frame {
                        if let Err(tenscript_error) = plan_runner.iterate(&mut self.fabric, brick_library) {
                            dbg!(tenscript_error);
                        }
                    }
                }
            }
            TinkeringLaunch => {
                actions.push(Action::Keyboard(MenuAction::TinkerMenu));
                actions.push(Action::SelectFace(None));
                self.stage = Tinkering(Tinkerer::default())
            }
            Tinkering(tinkerer) => {
                let iterations = if paused { 1 } else { self.iterations_per_frame };
                for _ in 0..iterations {
                    if let Some(tinker_action) = tinkerer.iterate(&mut self.fabric, brick_library) {
                        actions.push(tinker_action);
                    }
                }
            }
            PretensingLaunch(surface_character) => {
                actions.push(Action::Scene(SceneAction::Variant(SceneVariant::Pretensing)));
                self.stage = Pretensing(Pretenser::new(PRETENST_FACTOR, *surface_character))
            }
            Pretensing(pretenser) => {
                for _ in 0..self.iterations_per_frame {
                    pretenser.iterate(&mut self.fabric);
                }
                if pretenser.is_done() {
                    actions.push(Action::UpdateMenu);
                    self.stage = Experimenting(Lab::new(pretenser.physics()));
                }
            }
            Experimenting(lab) => {
                for _ in 0..self.iterations_per_frame {
                    lab.iterate(&mut self.fabric);
                }
            }
            BakingBrick(oven) => {
                if let Some(baked) = oven.iterate(&mut self.fabric) {
                    println!("{}", baked.into_tenscript());
                    self.stage = Finished;
                }
            }
            Finished => {}
        }
        actions
    }

    pub fn action(&mut self, crucible_action: CrucibleAction) {
        match crucible_action {
            BakeBrick(brick_index) => {
                let prototype = self.library.bricks
                    .get(brick_index).expect("no such brick")
                    .proto.clone();
                let oven = Oven::new(prototype);
                self.fabric = oven.prototype_fabric();
                self.stage = BakingBrick(oven);
            }
            BuildFabric(fabric_plan) => {
                self.fabric = Fabric::default_bow_tie();
                self.stage = RunningPlan(PlanRunner::new(fabric_plan));
            }
            Tinkerer(tinkerer_action) => {
                let Tinkering(tinkerer) = &mut self.stage else {
                    panic!("must be tinkering");
                };
                tinkerer.action(tinkerer_action);
            }
            Experiment(lab_action) => {
                let Experimenting(lab) = &mut self.stage else {
                    panic!("must be experimenting");
                };
                lab.action(lab_action);
            }
            SetSpeed(iterations_per_frame) => {
                self.iterations_per_frame = iterations_per_frame;
            }
            RevertTo(frozen) => {
                self.fabric = frozen;
            }
            StartPretensing(surface_character) => {
                self.stage = PretensingLaunch(surface_character);
            }
            StartTinkering => {
                self.stage = TinkeringLaunch;
            }
        }
    }

    pub fn fabric(&self) -> &Fabric {
        &self.fabric
    }

    pub fn is_tinkering(&self) -> bool {
        matches!(&self.stage, Tinkering(_))
    }

    pub fn is_brick_proposed(&self) -> bool {
        match &self.stage {
            Tinkering(tinkerer) => tinkerer.is_brick_proposed(),
            _ => false
        }
    }

    pub fn is_history_available(&self) -> bool {
        match &self.stage {
            Tinkering(tinkerer) => tinkerer.is_history_available(),
            _ => false
        }
    }

    pub fn is_experimenting(&self) -> bool {
        matches!(self.stage, Experimenting(_))
    }
<<<<<<< HEAD

    pub fn library(&self) -> &Library {
        &self.library
    }

    pub fn load_preset(&self, plan_name: Vec<String>) -> Result<FabricPlan, TenscriptError> {
        let plan = self.library.fabrics
            .iter()
            .find(|plan| plan.name == plan_name);
        match plan {
            None => Err(TenscriptError::Invalid(plan_name.join(","))),
            Some(plan) => Ok(plan.clone())
        }
    }

    pub fn new_brick(&self, search_alias: &FaceAlias) -> Baked {
        self.library.new_brick(search_alias)
    }
=======
>>>>>>> 8de265d3
}<|MERGE_RESOLUTION|>--- conflicted
+++ resolved
@@ -8,10 +8,7 @@
 use crate::build::tinkerer::{BrickOnFace, Tinkerer};
 use crate::crucible::Stage::{*};
 use crate::fabric::{Fabric, UniqueId};
-<<<<<<< HEAD
 use crate::fabric::brick::BrickLibrary;
-=======
->>>>>>> 8de265d3
 use crate::fabric::lab::Lab;
 use crate::fabric::physics::SurfaceCharacter;
 use crate::fabric::pretenser::Pretenser;
@@ -217,7 +214,6 @@
     pub fn is_experimenting(&self) -> bool {
         matches!(self.stage, Experimenting(_))
     }
-<<<<<<< HEAD
 
     pub fn library(&self) -> &Library {
         &self.library
@@ -236,6 +232,4 @@
     pub fn new_brick(&self, search_alias: &FaceAlias) -> Baked {
         self.library.new_brick(search_alias)
     }
-=======
->>>>>>> 8de265d3
 }