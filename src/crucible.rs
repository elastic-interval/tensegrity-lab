--- conflicted
+++ resolved
@@ -1,13 +1,8 @@
-<<<<<<< HEAD
-use crate::build::brick::{Baked, BrickName};
-use crate::build::tenscript::{FabricPlan, FaceName, SurfaceCharacterSpec};
-=======
 use cgmath::Vector3;
 use winit::event::VirtualKeyCode;
 
-use crate::build::brick::Baked;
-use crate::build::tenscript::{FabricPlan, Library, SurfaceCharacterSpec};
->>>>>>> 779f4c44
+use crate::build::brick::{Baked, BrickName};
+use crate::build::tenscript::{FabricPlan, Library, FaceName, SurfaceCharacterSpec};
 use crate::build::tenscript::plan_runner::PlanRunner;
 use crate::controls::Action;
 use crate::crucible::Stage::{*};
@@ -26,16 +21,9 @@
     Interactive,
     AddingBrick { brick_name: BrickName, face_id: UniqueId },
     Pretensing,
-<<<<<<< HEAD
-    AcceptingPrototype((Fabric, UniqueId)),
-    RunningPrototype(UniqueId),
-    Finished,
-=======
-    Pretenst,
-    ShortenPulls(f32),
     AcceptingPrototype(Fabric),
     RunningPrototype,
->>>>>>> 779f4c44
+    Finished,
 }
 
 pub struct Crucible {
@@ -57,13 +45,8 @@
             plan_runner: None,
             pretenser: None,
             frozen_fabric: None,
-<<<<<<< HEAD
             action: None,
-            iterations_per_frame: 100,
-            paused: false,
-=======
             iterations_per_frame: 25,
->>>>>>> 779f4c44
             stage: Empty,
         }
     }
@@ -135,16 +118,7 @@
                     }
                 }
             }
-<<<<<<< HEAD
-            AcceptingPrototype((fabric, face_id)) => {
-=======
-            ShortenPulls(strain_threshold) => {
-                self.shorten_pulls = None;
-                self.fabric.shorten_pulls(*strain_threshold, PULL_SHORTENING);
-                self.start_pretensing()
-            }
             AcceptingPrototype(fabric) => {
->>>>>>> 779f4c44
                 self.fabric = fabric.clone();
                 self.stage = RunningPrototype;
             }
@@ -171,7 +145,6 @@
         }
     }
 
-<<<<<<< HEAD
     fn iterate_frame(&mut self, special_physics: Option<&Physics>) {
         let physics = special_physics.unwrap_or(&self.physics);
         for _ in 0..self.iterations_per_frame {
@@ -179,22 +152,14 @@
         }
     }
 
-    pub fn toggle_pause(&mut self) {
-        self.paused = !self.paused;
-=======
     pub fn camera_jump(&mut self) -> Option<Vector3<f32>> {
         self.camera_jump.take()
->>>>>>> 779f4c44
     }
 
     pub fn strain_limits(&self) -> (f32, f32) {
         self.fabric.strain_limits(Fabric::BOW_TIE_MATERIAL_INDEX)
     }
 
-<<<<<<< HEAD
-    pub fn add_brick(&mut self, brick_name: BrickName, face_id: UniqueId) {
-        self.stage = AddingBrick { brick_name, face_id };
-=======
     pub fn set_speed(&mut self, key: &VirtualKeyCode) {
         self.iterations_per_frame = match key {
             VirtualKeyCode::Key0 => 0,
@@ -207,9 +172,8 @@
         };
     }
 
-    pub fn shorten_pulls(&mut self, strain_threshold: f32) {
-        self.shorten_pulls = Some(strain_threshold);
->>>>>>> 779f4c44
+    pub fn add_brick(&mut self, brick_name: BrickName, face_id: UniqueId) {
+        self.stage = AddingBrick { brick_name, face_id };
     }
 
     pub fn build_fabric(&mut self, fabric_plan: FabricPlan) {
