use std::cell::RefCell;
#[cfg(not(target_arch = "wasm32"))]
use std::time::Instant;

use iced::mouse;
use iced_wgpu::{Backend, Renderer, Settings};
use iced_winit::{Alignment, Clipboard, Color, Command, conversion, Debug, Element, Length, Program, program, renderer, Size, Viewport};
use iced_winit::widget::{Button, Column, Row, Text};
use wgpu::{CommandEncoder, Device, TextureView};
use winit::dpi::PhysicalPosition;
use winit::event::{ModifiersState, WindowEvent};
use winit::window::{CursorIcon, Window};

#[cfg(target_arch = "wasm32")]
use instant::Instant;

<<<<<<< HEAD
use crate::build::tenscript::{bootstrap_fabric_plans, FabricPlan};
use crate::controls::fabric_choice::{FabricChoiceMessage, FabricChoice};
use crate::controls::gravity::{GravityMessage, Gravity};
use crate::controls::strain_threshold::{StrainThresholdMessage, StrainThreshold};
=======
use crate::build::tenscript::{fabric_plans_from_bootstrap, FabricPlan};
use crate::controls::fabric_choice::{FabricChoiceMessage, FabricChoiceState};
use crate::controls::gravity::{GravityMessage, GravityState};
use crate::controls::strain_threshold::{StrainThresholdMessage, StrainThresholdState};
>>>>>>> bf6f9691
use crate::controls::strain_threshold::StrainThresholdMessage::SetStrainLimits;
use crate::fabric::Fabric;
use crate::graphics::GraphicsWindow;
use crate::scene::StrainView;

pub mod fabric_choice;
pub mod strain_threshold;
pub mod gravity;

const FRAME_RATE_MEASURE_INTERVAL_SECS: f64 = 0.5;

/// Largely adapted from https://github.com/iced-rs/iced/blob/master/examples/integration_wgpu/src/main.rs
pub struct GUI {
    renderer: Renderer,
    debug: Debug,
    viewport: Viewport,
    staging_belt: wgpu::util::StagingBelt,
    state: program::State<ControlState>,
    cursor_position: PhysicalPosition<f64>,
    clipboard: Clipboard,
    modifiers: ModifiersState,
    resized: bool,
    last_measure_time: Instant,
    frame_number: usize,
}

impl GUI {
    pub fn new(graphics: &GraphicsWindow, window: &Window) -> Self {
        let viewport = Viewport::with_physical_size(
            Size::new(graphics.size.width, graphics.size.height),
            1.0,
        );
        let mut renderer = Renderer::new(Backend::new(
            &graphics.device,
            Settings::default(),
            graphics.config.format,
        ));
        let mut debug = Default::default();
        let controls = ControlState::default();
        let state = program::State::new(
            controls,
            viewport.logical_size(),
            &mut renderer,
            &mut debug,
        );
        let staging_belt = wgpu::util::StagingBelt::new(5 * 1024);
        let cursor_position = PhysicalPosition::new(-1.0, -1.0);
        let clipboard = Clipboard::connect(window);
        let modifiers = ModifiersState::default();
        Self {
            renderer,
            debug,
            viewport,
            staging_belt,
            state,
            cursor_position,
            clipboard,
            modifiers,
            resized: false,
            last_measure_time: Instant::now(),
            frame_number: 0,
        }
    }

    pub fn controls(&self) -> &ControlState {
        self.state.program()
    }

    pub fn render(&mut self, device: &Device, encoder: &mut CommandEncoder, frame: &TextureView) {
        self.renderer.with_primitives(|backend, primitives| {
            backend.present(
                device,
                &mut self.staging_belt,
                encoder,
                frame,
                primitives,
                &self.viewport,
                &self.debug.overlay(),
            );
        });
        self.staging_belt.finish();
    }

    pub fn post_render(&mut self) {
        self.staging_belt.recall();
    }

    pub fn change_state(&mut self, message: ControlMessage) {
        self.state.queue_message(message);
    }

    pub fn window_event(&mut self, event: &WindowEvent, window: &Window) {
        match event {
            WindowEvent::CursorMoved { position, .. } => {
                self.cursor_position = *position;
            }
            WindowEvent::ModifiersChanged(new_modifiers) => {
                self.modifiers = *new_modifiers;
            }
            WindowEvent::Resized(_) => {
                self.resized = true;
            }
            _ => {}
        }
        if let Some(event) = conversion::window_event(
            event,
            window.scale_factor(),
            self.modifiers,
        ) {
            self.state.queue_event(event);
        }
    }

    pub fn update(&mut self) {
        self.update_frame_rate();

        if self.state.is_queue_empty() {
            return;
        }
        self.state.update(
            self.viewport.logical_size(),
            conversion::cursor_position(
                self.cursor_position,
                self.viewport.scale_factor(),
            ),
            &mut self.renderer,
            &iced_wgpu::Theme::Dark,
            &renderer::Style { text_color: Color::WHITE },
            &mut self.clipboard,
            &mut self.debug,
        );
    }

    fn update_frame_rate(&mut self) {
        self.frame_number += 1;
        let now = Instant::now();
        let time_elapsed = now - self.last_measure_time;
        if time_elapsed.as_secs_f64() < FRAME_RATE_MEASURE_INTERVAL_SECS {
            return;
        }
        self.last_measure_time = now;
        let average_time_per_frame = time_elapsed.as_secs_f64() / (self.frame_number as f64);
        self.frame_number = 0;
        let frame_rate = 1.0 / average_time_per_frame;
        self.state.queue_message(ControlMessage::FrameRateUpdated(frame_rate))
    }

    pub fn update_viewport(&mut self, window: &Window) {
        if !self.resized {
            return;
        }
        let size = window.inner_size();
        self.viewport = Viewport::with_physical_size(
            Size::new(size.width, size.height),
            window.scale_factor(),
        );
    }

    pub fn cursor_icon(&self) -> CursorIcon {
        conversion::mouse_interaction(
            self.state.mouse_interaction(),
        )
    }

    pub fn capturing_mouse(&self) -> bool {
        !matches!(self.state.mouse_interaction(), mouse::Interaction::Idle)
    }
}

#[derive(Clone, Copy, Debug)]
pub enum VisibleControl {
    ControlChoice,
    Gravity,
    FabricChoice,
    StrainThreshold,
}

#[derive(Clone, Debug)]
pub enum Action {
    BuildFabric(FabricPlan),
    GravityChanged(f32),
    CalibrateStrain,
    ShortenPulls(f32),
}

#[derive(Clone, Debug)]
pub struct ControlState {
    debug_mode: bool,
    visible_controls: VisibleControl,
    fabric_choice: FabricChoice,
    strain_threshold: StrainThreshold,
    gravity: Gravity,
    show_strain: bool,
    frame_rate: f64,
    action_queue: RefCell<Vec<Action>>,
}

impl Default for ControlState {
    fn default() -> Self {
        let bootstrap = fabric_plans_from_bootstrap();
        Self {
            debug_mode: false,
            visible_controls: VisibleControl::FabricChoice,
            fabric_choice: FabricChoice {
                current: None,
                choices: bootstrap,
            },
            strain_threshold: StrainThreshold {
                nuance: 0.0,
                strain_limits: (0.0, 1.0),
            },
            gravity: Gravity {
                nuance: 0.0,
                min_gravity: 1e-8,
                max_gravity: 5e-7,
            },
            show_strain: false,
            frame_rate: 0.0,
            action_queue: RefCell::new(Vec::new()),
        }
    }
}

impl ControlState {
    pub fn take_actions(&self) -> Vec<Action> {
        self.action_queue.borrow_mut().split_off(0)
    }

    pub fn show_strain(&self) -> bool {
        self.show_strain
    }

    pub fn strain_view(&self) -> StrainView {
        StrainView {
            threshold: self.strain_threshold.strain_threshold(),
            material: Fabric::BOW_TIE_MATERIAL_INDEX,
        }
    }

    pub fn strain_limits_changed(&self, limits: (f32, f32)) -> ControlMessage {
        SetStrainLimits(limits).into()
    }
}

#[derive(Debug, Clone)]
pub enum ControlMessage {
    ToggleDebugMode,
    Reset,
    ShowControl(VisibleControl),
    FabricChoice(FabricChoiceMessage),
    StrainThreshold(StrainThresholdMessage),
    Gravity(GravityMessage),
    FrameRateUpdated(f64),
}

impl Program for ControlState {
    type Renderer = Renderer;
    type Message = ControlMessage;

    fn update(&mut self, message: Self::Message) -> Command<Self::Message> {
        let queue_action = |action: Option<Action>| {
            if let Some(action) = action {
                self.action_queue.borrow_mut().push(action);
            }
        };
        match message {
            ControlMessage::ToggleDebugMode => {
                self.debug_mode = !self.debug_mode;
            }
            ControlMessage::Reset => {
                self.visible_controls = VisibleControl::ControlChoice;
                self.gravity.update(GravityMessage::Reset);
            }
            ControlMessage::ShowControl(visible_control) => {
                self.visible_controls = visible_control;
                match visible_control {
                    VisibleControl::StrainThreshold => {
                        queue_action(Some(Action::CalibrateStrain));
                        self.show_strain = true;
                    }
                    _ => {
                        self.show_strain = false;
                    }
                }
            }
            ControlMessage::FabricChoice(message) => {
                queue_action(self.fabric_choice.update(message))
            }
            ControlMessage::StrainThreshold(message) => {
                queue_action(self.strain_threshold.update(message))
            }
            ControlMessage::Gravity(message) => {
                queue_action(self.gravity.update(message))
            }
            ControlMessage::FrameRateUpdated(frame_rate) => {
                self.frame_rate = frame_rate;
            }
        }
        Command::none()
    }

    fn view(&self) -> Element<'_, ControlMessage, Renderer> {
        let mut right_column = Column::new()
            .width(Length::Fill)
            .align_items(Alignment::End);
        #[cfg(not(target_arch = "wasm32"))]
        {
            let Self { frame_rate, .. } = *self;
            right_column = right_column
                .push(
                    Text::new(format!("{frame_rate:.01} FPS"))
                        .style(Color::WHITE)
                );
        }
        let element: Element<'_, ControlMessage, Renderer> =
            Column::new()
                .padding(10)
                .height(Length::Fill)
                .align_items(Alignment::End)
                .push(
                    Row::new()
                        .height(Length::Fill)
                        .width(Length::Fill)
                        .push(right_column)
                )
                .push(
                    match self.visible_controls {
                        VisibleControl::ControlChoice => {
                            Row::new()
                                .push(Button::new(Text::new("Fabrics"))
                                    .on_press(ControlMessage::ShowControl(VisibleControl::FabricChoice)))
                                .push(Button::new(Text::new("Strain"))
                                    .on_press(ControlMessage::ShowControl(VisibleControl::StrainThreshold)))
                                .push(Button::new(Text::new("Gravity"))
<<<<<<< HEAD
                                    .on_press(ControlMessage::ShowControl(VisibleControl::Gravity)))
                                .into()
=======
                                    .on_press(Message::ShowControl(VisibleControl::Gravity)))
>>>>>>> bf6f9691
                        }
                        VisibleControl::FabricChoice => self.fabric_choice.element(),
                        VisibleControl::StrainThreshold => self.strain_threshold.element(),
                        VisibleControl::Gravity => self.gravity.element(),
                    }
                )
                .into();
        if self.debug_mode {
            element.explain(Color::WHITE)
        } else {
            element
        }
    }
}

trait Component {
    type Message: Into<ControlMessage>;

    fn update(&mut self, message: Self::Message) -> Option<Action>;
    fn element(&self) -> Element<'_, ControlMessage, Renderer>;
}

pub fn format_row(row: Row<'_, ControlMessage, Renderer>) -> Element<'_, ControlMessage, Renderer> {
    row
        .padding(5)
        .spacing(10)
        .width(Length::Fill)
        .align_items(Alignment::Center)
        .into()
}<|MERGE_RESOLUTION|>--- conflicted
+++ resolved
@@ -14,17 +14,10 @@
 #[cfg(target_arch = "wasm32")]
 use instant::Instant;
 
-<<<<<<< HEAD
-use crate::build::tenscript::{bootstrap_fabric_plans, FabricPlan};
+use crate::build::tenscript::{fabric_plans_from_bootstrap, FabricPlan};
 use crate::controls::fabric_choice::{FabricChoiceMessage, FabricChoice};
 use crate::controls::gravity::{GravityMessage, Gravity};
 use crate::controls::strain_threshold::{StrainThresholdMessage, StrainThreshold};
-=======
-use crate::build::tenscript::{fabric_plans_from_bootstrap, FabricPlan};
-use crate::controls::fabric_choice::{FabricChoiceMessage, FabricChoiceState};
-use crate::controls::gravity::{GravityMessage, GravityState};
-use crate::controls::strain_threshold::{StrainThresholdMessage, StrainThresholdState};
->>>>>>> bf6f9691
 use crate::controls::strain_threshold::StrainThresholdMessage::SetStrainLimits;
 use crate::fabric::Fabric;
 use crate::graphics::GraphicsWindow;
@@ -359,12 +352,8 @@
                                 .push(Button::new(Text::new("Strain"))
                                     .on_press(ControlMessage::ShowControl(VisibleControl::StrainThreshold)))
                                 .push(Button::new(Text::new("Gravity"))
-<<<<<<< HEAD
                                     .on_press(ControlMessage::ShowControl(VisibleControl::Gravity)))
                                 .into()
-=======
-                                    .on_press(Message::ShowControl(VisibleControl::Gravity)))
->>>>>>> bf6f9691
                         }
                         VisibleControl::FabricChoice => self.fabric_choice.element(),
                         VisibleControl::StrainThreshold => self.strain_threshold.element(),
