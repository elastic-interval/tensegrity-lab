--- conflicted
+++ resolved
@@ -15,6 +15,7 @@
 pub mod face;
 pub mod graphics;
 pub mod growth;
+pub mod gui;
 pub mod init;
 pub mod interval;
 pub mod joint;
@@ -25,13 +26,8 @@
 pub mod scanner;
 pub mod sphere;
 pub mod tenscript;
-<<<<<<< HEAD
 pub mod test;
 pub mod twist;
 pub mod world;
-=======
-pub mod init;
-pub mod gui;
->>>>>>> bc4a9380
 
 pub use init::run;