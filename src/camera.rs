--- conflicted
+++ resolved
@@ -129,10 +129,7 @@
 
 #[derive(Copy, Clone, Debug, Default)]
 pub enum Target {
-<<<<<<< HEAD
-=======
     Origin,
->>>>>>> 779f4c44
     #[default]
     FabricMidpoint,
     SelectedFace(UniqueId),
