use std::f32::consts::PI;

use cgmath::{
    Deg, EuclideanSpace, InnerSpace, Matrix4, perspective, point3, Point3, Quaternion, Rad, Rotation,
    Rotation3, SquareMatrix, Transform, vec3, Vector3,
};
<<<<<<< HEAD
use cgmath::num_traits::abs;
=======
use winit::event::MouseButton;
>>>>>>> 70a88298
use winit_input_helper::WinitInputHelper;

use crate::fabric::{Fabric, UniqueId};

const TARGET_ATTRACTION: f32 = 0.01;

pub struct Camera {
    pub position: Point3<f32>,
    pub target: Target,
    pub look_at: Point3<f32>,
    pub picked_interval: Option<UniqueId>,
    pub width: f32,
    pub height: f32,
    pub pick_mode: bool,
    pub pick_cursor: Option<(f32, f32)>,
}

impl Camera {
    pub fn new(position: Point3<f32>, width: f32, height: f32) -> Self {
        Self {
            position,
            target: Target::default(),
            look_at: point3(0.0, 3.0, 0.0),
            picked_interval: None,
            width,
            height,
            pick_mode: false,
            pick_cursor: None,
        }
    }

    pub fn handle_input(&mut self, input: &WinitInputHelper, fabric: &Fabric) {
        if input.mouse_held(MouseButton::Left) {
            if let Some(rotation) = self.rotation(input.mouse_diff()) {
                self.position =
                    self.look_at - rotation.transform_vector(self.look_at - self.position);
                self.pick_cursor = None;
            }
        }
        self.pick_mode = false; // TODO
        if input.mouse_pressed(MouseButton::Left) {
            self.pick_cursor = input.cursor();
        }
        if input.mouse_released(MouseButton::Left) {
            if let Some(pick_cursor) = self.pick_cursor {
                self.pick(pick_cursor, fabric)
            }
        }
        let (_sx, sy) = input.scroll_diff();
        if abs(sy) > 0.1 {
            let scroll = sy * SPEED.z;
            let gaze = self.look_at - self.position;
            if gaze.magnitude() - scroll > 1.0 {
                self.position += gaze.normalize() * scroll;
            }
        }
    }

    pub fn target_approach(&mut self, fabric: &Fabric) {
        let look_at = self.target.look_at(fabric);
        self.look_at += (look_at - self.look_at) * TARGET_ATTRACTION;
        let gaze = (self.look_at - self.position).normalize();
        let up_dot_gaze = Vector3::unit_y().dot(gaze);
        if !(-0.9..=0.9).contains(&up_dot_gaze) {
            let axis = Vector3::unit_y().cross(gaze).normalize();
            self.position = Point3::from_vec(
                Quaternion::from_axis_angle(axis, Rad(0.01 * up_dot_gaze / abs(up_dot_gaze)))
                    .rotate_vector(self.position.to_vec()),
            );
        }
    }

    pub fn set_size(&mut self, width: f32, height: f32) {
        self.width = width;
        self.height = height;
    }

    pub fn mvp_matrix(&self) -> Matrix4<f32> {
        self.projection_matrix() * self.view_matrix()
    }

    pub fn pick(&mut self, (px, py): (f32, f32), fabric: &Fabric) {
        let width = self.width / 2.0;
        let height = self.height / 2.0;
        let x = (px - width) / width;
        let y = (height - py) / height;
        let position = Point3::new(x, y, 1.0);
        let point3d = self
            .mvp_matrix()
            .invert()
            .unwrap()
            .transform_point(position);
        let ray = (point3d - self.position).normalize();
        let best = fabric
            .intervals
            .iter()
            .map(|(interval_id, interval)| {
                (
                    interval_id,
                    (interval.midpoint(&fabric.joints).to_vec() - self.position.to_vec())
                        .normalize()
                        .dot(ray),
                )
            })
            .max_by(|(_, dot_a), (_, dot_b)| dot_a.total_cmp(dot_b));
        if let Some((interval_id, _)) = best {
            self.picked_interval = Some(*interval_id);
            log::info!("Picked {:?}", fabric.interval(*interval_id));
        } else {
            log::info!("Nothing picked");
        }
    }

    fn view_matrix(&self) -> Matrix4<f32> {
        Matrix4::look_at_rh(self.position, self.look_at, Vector3::unit_y())
    }

    fn projection_matrix(&self) -> Matrix4<f32> {
        let aspect = self.width / self.height;
        OPENGL_TO_WGPU_MATRIX * perspective(Rad(2.0 * PI / 5.0), aspect, 0.1, 100.0)
    }

    fn rotation(&self, (dx, dy): (f32, f32)) -> Option<Matrix4<f32>> {
        if (dx, dy) == (0.0, 0.0) {
            return None;
        }
        let rot_x = Matrix4::from_axis_angle(Vector3::unit_y(), Deg(dx * SPEED.x));
        let axis = Vector3::unit_y().cross((self.look_at - self.position).normalize());
        let rot_y = Matrix4::from_axis_angle(axis, Deg(dy * SPEED.y));
        Some(rot_x * rot_y)
    }
}

const SPEED: Vector3<f32> = vec3(-0.5, 0.4, 1.0);

const OPENGL_TO_WGPU_MATRIX: Matrix4<f32> = Matrix4::new(
    1.0, 0.0, 0.0, 0.0, 0.0, 1.0, 0.0, 0.0, 0.0, 0.0, 0.5, 0.0, 0.0, 0.0, 0.5, 1.0,
);

#[derive(Clone, Debug, Default)]
pub enum Target {
    Origin,
    #[default]
    FabricMidpoint,
    AroundInterval(UniqueId),
}

impl Target {
    pub fn look_at(&self, fabric: &Fabric) -> Point3<f32> {
        match self {
            Target::Origin => point3(0.0, 0.0, 0.0),
            Target::FabricMidpoint => fabric.midpoint(),
            Target::AroundInterval(interval_id) => {
                fabric.interval(*interval_id).midpoint(&fabric.joints)
            }
        }
    }
}<|MERGE_RESOLUTION|>--- conflicted
+++ resolved
@@ -4,11 +4,8 @@
     Deg, EuclideanSpace, InnerSpace, Matrix4, perspective, point3, Point3, Quaternion, Rad, Rotation,
     Rotation3, SquareMatrix, Transform, vec3, Vector3,
 };
-<<<<<<< HEAD
+use winit::event::MouseButton;
 use cgmath::num_traits::abs;
-=======
-use winit::event::MouseButton;
->>>>>>> 70a88298
 use winit_input_helper::WinitInputHelper;
 
 use crate::fabric::{Fabric, UniqueId};
