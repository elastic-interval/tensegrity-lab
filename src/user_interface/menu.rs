--- conflicted
+++ resolved
@@ -150,33 +150,10 @@
         menu
     }
 
-<<<<<<< HEAD
-    fn root_menu() -> Menu {
+    pub fn root_menu() -> Menu {
         let library = Library::from_source().unwrap();
-        Menu::new("Tensegrity Lab")
+        Menu::new("Welcome", StickAround)
             .submenu(ALWAYS, Menu::fabric_menu(&library.fabrics))
-            .submenu(ALWAYS, Menu::speed_menu())
-            .submenu(
-                ALWAYS,
-                Menu::new("Camera")
-                    .action("Midpoint", true, ALWAYS, Action::Scene(SceneAction::WatchMidpoint))
-                    .action("Origin", true, ALWAYS, Action::Scene(SceneAction::WatchOrigin)),
-            )
-            .submenu(
-                ALWAYS,
-                Menu::new("Widget")
-                    .action("Gravity", true, |env| env.pretenst_complete, Action::ShowControl(VisibleControl::Gravity))
-                    .action("Strain threshold", true, |env| env.pretenst_complete, Action::ShowControl(VisibleControl::StrainThreshold))
-                    .action("Clear", true, ALWAYS, Action::ShowControl(VisibleControl::Nothing)),
-            )
-            .submenu(
-                ALWAYS,
-                Menu::new("Etc")
-                    .action("Debug toggle", true, ALWAYS, Action::ToggleDebug),
-=======
-    pub fn root_menu() -> Menu {
-        Menu::new("Welcome", StickAround)
-            .submenu(ALWAYS, Menu::fabric_menu(&Library::standard().fabrics))
             .action("Gravity control", StickAround,
                     |env| env.experimenting && env.visible_control != VisibleControl::Gravity,
                     Action::ShowControl(VisibleControl::Gravity))
@@ -193,7 +170,6 @@
                     .action("Midpoint", ReturnToRoot, ALWAYS, Action::Scene(SceneAction::WatchMidpoint))
                     .action("Origin", ReturnToRoot, ALWAYS, Action::Scene(SceneAction::WatchOrigin)),
                 ),
->>>>>>> 8de265d3
             )
             .action("Tinker", StickAround, |env| env.face_count > 0,
                     Action::SelectAFace)
