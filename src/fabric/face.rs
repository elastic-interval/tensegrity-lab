/*
 * Copyright (c) 2020. Beautiful Code BV, Rotterdam, Netherlands
 * Licensed under GNU GENERAL PUBLIC LICENSE Version 3.
 */
use cgmath::{EuclideanSpace, InnerSpace, Matrix3, Matrix4, Point3, Vector3};

use crate::build::tenscript::{FaceAlias, Spin};
use crate::fabric::{Fabric, UniqueId};
use crate::fabric::interval::Interval;
use crate::fabric::joint::Joint;

#[derive(Clone, Debug)]
pub struct Face {
    pub aliases: Vec<FaceAlias>,
    pub scale: f32,
    pub spin: Spin,
    pub radial_intervals: [UniqueId; 3],
}

impl Face {
    pub fn has_alias(&self, alias: &FaceAlias) -> bool {
        self.aliases.contains(alias)
    }

    pub fn midpoint(&self, fabric: &Fabric) -> Vector3<f32> {
        let loc = self.radial_joint_locations(fabric);
        (loc[0].to_vec() + loc[1].to_vec() + loc[2].to_vec()) / 3.0
    }

    fn normal_to(&self, fabric: &Fabric, length: f32) -> Vector3<f32> {
        let loc = self.radial_joint_locations(fabric);
        let v1 = loc[1] - loc[0];
        let v2 = loc[2] - loc[0];
<<<<<<< HEAD
        v2.cross(v1).normalize_to(length)
    }

    pub fn normal(&self, fabric: &Fabric) -> Vector3<f32> {
        self.normal_to(fabric, 1.0)
    }

    pub fn visible_points(&self, fabric: &Fabric) -> (Point3<f32>, Point3<f32>, Point3<f32>) {
        let alpha = self.midpoint(fabric);
        let omega = alpha + self.normal_to(fabric, 1.5) * self.scale;
        let middle = (alpha + omega) / 2.0;
        (Point3::from_vec(alpha), Point3::from_vec(middle), Point3::from_vec(omega))
=======
        match self.spin {
            Spin::Left => v2.cross(v1),
            Spin::Right => v1.cross(v2),
        }.normalize()
>>>>>>> 779f4c44
    }

    pub fn radial_joint_locations(&self, fabric: &Fabric) -> [Point3<f32>; 3] {
        self.radial_joints(fabric)
            .map(|joint_index| fabric.joints[joint_index])
            .map(|Joint { location, .. }| location)
    }

    pub fn middle_joint(&self, fabric: &Fabric) -> usize {
        fabric.interval(self.radial_intervals[0]).alpha_index
    }

    pub fn radial_joints(&self, fabric: &Fabric) -> [usize; 3] {
        self.radial_intervals
            .map(|id| fabric.interval(id))
            .map(|Interval { omega_index, .. }| *omega_index)
    }

    pub fn strain(&self, fabric: &Fabric) -> f32 {
        self.radial_intervals
            .iter()
            .map(|id| fabric.interval(*id).strain)
            .sum::<f32>() / 3.0
    }

    pub fn vector_space(&self, fabric: &Fabric) -> Matrix4<f32> {
        let midpoint = self.midpoint(fabric);
        let [radial0, radial1, _] = self.radial_joint_locations(fabric);
        let (x_axis, y_axis, scale) =
            (
                (radial0.to_vec() + radial1.to_vec() - midpoint * 2.0).normalize(),
                self.normal(fabric),
                self.scale
            );
        let z_axis = x_axis.cross(y_axis).normalize();
        Matrix4::from_translation(midpoint) *
            Matrix4::from(Matrix3::from_cols(x_axis, y_axis, z_axis)) *
            Matrix4::from_scale(scale)
    }
}<|MERGE_RESOLUTION|>--- conflicted
+++ resolved
@@ -31,8 +31,10 @@
         let loc = self.radial_joint_locations(fabric);
         let v1 = loc[1] - loc[0];
         let v2 = loc[2] - loc[0];
-<<<<<<< HEAD
-        v2.cross(v1).normalize_to(length)
+        match self.spin {
+            Spin::Left => v2.cross(v1),
+            Spin::Right => v1.cross(v2),
+        }.normalize_to(length)
     }
 
     pub fn normal(&self, fabric: &Fabric) -> Vector3<f32> {
@@ -44,12 +46,6 @@
         let omega = alpha + self.normal_to(fabric, 1.5) * self.scale;
         let middle = (alpha + omega) / 2.0;
         (Point3::from_vec(alpha), Point3::from_vec(middle), Point3::from_vec(omega))
-=======
-        match self.spin {
-            Spin::Left => v2.cross(v1),
-            Spin::Right => v1.cross(v2),
-        }.normalize()
->>>>>>> 779f4c44
     }
 
     pub fn radial_joint_locations(&self, fabric: &Fabric) -> [Point3<f32>; 3] {
