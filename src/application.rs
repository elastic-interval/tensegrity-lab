--- conflicted
+++ resolved
@@ -173,124 +173,11 @@
             return;
         };
         let face_alias = match self.crucible.fabric().face(face_id).spin.opposite() {
-            Spin::Left => FaceAlias("Left::Bot".to_string()),
-            Spin::Right => FaceAlias("Right::Bot".to_string()),
+            Spin::Left => FaceAlias::single("Left::Bot"),
+            Spin::Right => FaceAlias::single("Right::Bot"),
         };
         self.user_interface.action(Action::AddBrick { face_alias, face_id });
     }
-<<<<<<< HEAD
-    let mut library_modified = library_modified_timestamp();
-    let mut fabric_plan_name: Option<String> = None;
-
-    event_loop.run(move |event, _, control_flow| {
-        match event {
-            Event::WindowEvent { ref event, window_id } if window_id == window.id() => {
-                app.gui.window_event(event, &window);
-                match event {
-                    WindowEvent::CloseRequested { .. } =>
-                        *control_flow = ControlFlow::Exit,
-                    WindowEvent::Resized(physical_size) =>
-                        app.resize(*physical_size),
-                    WindowEvent::ScaleFactorChanged { new_inner_size, .. } =>
-                        app.resize(**new_inner_size),
-                    WindowEvent::KeyboardInput {
-                        input: KeyboardInput {
-                            virtual_keycode: Some(keycode),
-                            state: ElementState::Pressed, ..
-                        }, ..
-                    } => match keycode {
-                        VirtualKeyCode::Escape => {
-                            app.gui.change_state(ControlMessage::ShowControl(VisibleControl::ControlChoice));
-                        }
-                        VirtualKeyCode::D => {
-                            app.gui.change_state(ControlMessage::ToggleDebugMode);
-                        }
-                        VirtualKeyCode::Key0 | VirtualKeyCode::Key1 | VirtualKeyCode::Key2 |
-                        VirtualKeyCode::Key3 | VirtualKeyCode::Key4 | VirtualKeyCode::Key5 => {
-                            crucible.set_speed(keycode);
-                        }
-                        VirtualKeyCode::B => {
-                            let Some(face_id) = app.scene.target_face_id() else {
-                                return;
-                            };
-                            let face_alias = match crucible.fabric().face(face_id).spin.opposite() {
-                                Spin::Left => FaceAlias::single("Left::Bot"),
-                                Spin::Right => FaceAlias::single("Right::Bot"),
-                            };
-                            app.gui.change_state(ControlMessage::Action(
-                                Action::AddBrick { face_alias, face_id }
-                            ));
-                        }
-                        _ => {
-                            app.scene.window_event(event, crucible.fabric());
-                        }
-                    },
-                    WindowEvent::MouseInput { state: ElementState::Released, .. } => {
-                        app.scene.window_event(event, crucible.fabric());
-                    }
-                    WindowEvent::MouseInput { .. } | WindowEvent::CursorMoved { .. } | WindowEvent::MouseWheel { .. }
-                    if !app.gui.capturing_mouse() =>
-                        app.scene.window_event(event, crucible.fabric()),
-                    _ => {}
-                }
-            }
-            Event::RedrawRequested(_) => {
-                crucible.iterate();
-                if let Some(action) = crucible.action() {
-                    app.gui.change_state(ControlMessage::Action(action))
-                }
-                app.scene.update(&app.graphics, app.gui.controls().variation(app.scene.target_face_id()), crucible.fabric());
-                app.gui.update_viewport(&window);
-                match app.render() {
-                    Ok(_) => {}
-                    Err(wgpu::SurfaceError::Lost) => app.resize(app.graphics.size),
-                    Err(wgpu::SurfaceError::OutOfMemory) => *control_flow = ControlFlow::Exit,
-                    Err(e) => eprintln!("{e:?}"),
-                }
-                window.set_cursor_icon(app.gui.cursor_icon());
-            }
-            Event::MainEventsCleared => {
-                app.gui.update();
-                let mut actions = app.gui.controls().take_actions();
-                if library_modified_timestamp() > library_modified && let Some(ref plan_name) = fabric_plan_name {
-                    let fabric_plan = FabricPlan::load_preset(plan_name).expect("no such fabric plan");
-                    actions.push(Action::BuildFabric(fabric_plan));
-                    library_modified = library_modified_timestamp();
-                }
-                for action in actions {
-                    match action {
-                        Action::BuildFabric(fabric_plan) => {
-                            fabric_plan_name = Some(fabric_plan.name.clone());
-                            app.scene.show_surface(false);
-                            app.gui.change_state(ControlMessage::Reset);
-                            crucible.build_fabric(fabric_plan);
-                        }
-                        Action::GravityChanged(gravity) => {
-                            crucible.set_gravity(gravity);
-                        }
-                        Action::CalibrateStrain => {
-                            let strain_limits = crucible.strain_limits();
-                            app.gui.change_state(ControlMessage::StrainThreshold(StrainThresholdMessage::SetStrainLimits(strain_limits)))
-                        }
-                        Action::SelectFace(face_id) => {
-                            app.scene.select_face(Some(face_id));
-                        }
-                        Action::AddBrick { face_alias, face_id } => {
-                            app.scene.select_face(None);
-                            crucible.add_brick(face_alias, face_id)
-                        }
-                        Action::ShowSurface => {
-                            app.scene.show_surface(true)
-                        }
-                    }
-                }
-                window.request_redraw();
-            }
-            _ => {}
-        }
-    });
-=======
->>>>>>> 96c51e8f
 }
 
 fn library_modified_timestamp() -> SystemTime {
