--- conflicted
+++ resolved
@@ -1,5 +1,3 @@
-<<<<<<< HEAD
-=======
 #![feature(iter_collect_into)]
 
 use std::{iter, mem};
@@ -304,7 +302,96 @@
     }
 }
 
->>>>>>> 9b6ea013
 fn main() {
-    tensegrity_lab::run();
-}+    env_logger::init();
+    let event_loop = EventLoop::new();
+    let window = WindowBuilder::new()
+        .with_inner_size(PhysicalSize::new(1600, 1200))
+        .build(&event_loop)
+        .unwrap();
+    window.set_title("Elastic Interval Geometry");
+    let graphics = pollster::block_on(GraphicsWindow::new(&window));
+    let mut state = State::new(graphics);
+    let mut elastic = ElasticInterval::new(CODE);
+
+    let start_time = std::time::Instant::now();
+    let mut last_frame = std::time::Instant::now();
+    let mut frame_no = 0;
+
+    event_loop.run(move |event, _, control_flow| {
+        match event {
+            Event::WindowEvent {
+                ref event,
+                window_id,
+            } if window_id == window.id() => {
+                match event {
+                    WindowEvent::CloseRequested | WindowEvent::KeyboardInput {
+                        input: KeyboardInput {
+                            state: ElementState::Pressed,
+                            virtual_keycode: Some(VirtualKeyCode::Escape),
+                            ..
+                        },
+                        ..
+                    } => *control_flow = ControlFlow::Exit,
+                    WindowEvent::Resized(physical_size) => {
+                        state.resize(*physical_size);
+                    }
+                    WindowEvent::ScaleFactorChanged { new_inner_size, .. } => {
+                        state.resize(**new_inner_size);
+                    }
+                    WindowEvent::MouseInput { .. } | WindowEvent::CursorMoved { .. } | WindowEvent::MouseWheel { .. } => {
+                        state.camera.window_event(event)
+                    }
+                    _ => {}
+                }
+            }
+            Event::RedrawRequested(_) => {
+                let now = std::time::Instant::now();
+                let dt = now - start_time;
+                elastic.iterate(&mut state.camera);
+                state.update(&elastic.fabric);
+                let frame_time = now - last_frame;
+                frame_no += 1;
+                let avg_time = dt.as_secs_f64() / (frame_no as f64);
+                last_frame = now;
+                if frame_no % 100 == 0 {
+                    println!("frame {:<8} {}µs/frame ({:.1} FPS avg)",
+                             frame_no, frame_time.as_micros(), 1.0 / avg_time);
+                }
+                match state.render() {
+                    Ok(_) => {}
+                    Err(wgpu::SurfaceError::Lost) => state.resize(state.graphics.size),
+                    Err(wgpu::SurfaceError::OutOfMemory) => *control_flow = ControlFlow::Exit,
+                    Err(e) => eprintln!("{e:?}"),
+                }
+            }
+            Event::MainEventsCleared => {
+                window.request_redraw();
+            }
+            _ => {}
+        }
+    });
+}
+
+const CODE: &str = "
+            (fabric
+                  (name \"Halo by Crane\")
+                  (build
+                        (seed :left)
+                        (grow A+ 5 (scale 92%)
+                            (branch
+                                    (grow B- 12 (scale 92%)
+                                         (branch (mark A+ :halo-end))
+                                    )
+                                    (grow D- 11 (scale 92%)
+                                        (branch (mark A+ :halo-end))
+                                    )
+                             )
+                        )
+                  )
+                  (shape
+                    (pull-together :halo-end)
+                    (vulcanize :bow-tie)
+                  )
+            )
+            ";